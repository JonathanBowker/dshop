const omit = require('lodash/omit')
const pick = require('lodash/pick')
const {
  Seller,
  Shop,
  SellerShop,
  Network,
  ShopDeployment,
  ShopDeploymentName,
  Sequelize
} = require('../models')
const { authSellerAndShop, authRole, authSuperUser } = require('./_auth')
const { createSeller } = require('../utils/sellers')
const { getConfig, setConfig } = require('../utils/encryptedConfig')
const { createShop } = require('../utils/shop')
const genPGP = require('../utils/pgp')
const get = require('lodash/get')
const set = require('lodash/set')
const kebabCase = require('lodash/kebabCase')
const fs = require('fs')
const configs = require('../scripts/configs')
const { execFile } = require('child_process')
const formidable = require('formidable')
const https = require('https')
const http = require('http')
const mv = require('mv')

const { configureShopDNS, deployShop } = require('../utils/deployShop')
const { DSHOP_CACHE } = require('../utils/const')
const { isPublicDNSName } = require('../utils/dns')
const { getLogger } = require('../utils/logger')

const downloadProductData = require('../scripts/printful/downloadProductData')
const downloadPrintfulMockups = require('../scripts/printful/downloadPrintfulMockups')
const resizePrintfulMockups = require('../scripts/printful/resizePrintfulMockups')
const writeProductData = require('../scripts/printful/writeProductData')

const log = getLogger('routes.shops')

module.exports = function (app) {
  app.get(
    '/shop/users',
    authSellerAndShop,
    authRole('admin'),
    async (req, res) => {
      const users = await Seller.findAll({
        attributes: ['id', 'name', 'email'],
        include: {
          model: Shop,
          attributes: ['id'],
          through: { attributes: ['role'] },
          where: { id: req.shop.id }
        }
      })

      res.json({
        success: true,
        users: users.map((user) => {
          return {
            id: user.id,
            email: user.email,
            name: user.name,
            role: get(user, 'Shops[0].SellerShop.role')
          }
        })
      })
    }
  )

  app.get('/shop', async (req, res) => {
    const { sellerId } = req.session

    if (!sellerId) {
      return res.status(400).json({ success: false })
    }

    const rows = await Shop.findAll({ where: { sellerId } })

    const shops = []
    for (const row of rows) {
      const shopConfig = getConfig(row.dataValues.config)
      shops.push({
        ...omit(row.dataValues, ['config', 'sellerId']),
        dataUrl: shopConfig.dataUrl
      })
    }

    res.json({ success: true, shops })
  })

  app.post(
    '/shop/sync-printful',
    authSellerAndShop,
    authRole('admin'),
    async (req, res) => {
      const network = await Network.findOne({ where: { active: true } })
      if (!network) {
        return res.json({ success: false, reason: 'no-active-network' })
      }

      const { printful } = getConfig(req.shop.config)
      if (!printful) {
        return res.json({ success: false, reason: 'no-printful-api-key' })
      }

      const OutputDir = `${DSHOP_CACHE}/${req.shop.authToken}`

      await downloadProductData({ OutputDir, printfulApi: printful })
      await writeProductData({ OutputDir })
      await downloadPrintfulMockups({ OutputDir })
      await resizePrintfulMockups({ OutputDir })

      res.json({ success: true })
    }
  )

  app.get('/shops/:shopId/deployments', authSuperUser, async (req, res) => {
    const shop = await Shop.findOne({ where: { authToken: req.params.shopId } })
    if (!shop) {
      return res.json({ success: false, reason: 'no-such-shop' })
    }

    const deploymentResult = await ShopDeployment.findAll({
      where: { shopId: shop.id },
      include: [
        {
          model: ShopDeploymentName,
          as: 'names'
        }
      ],
      order: [['createdAt', 'desc']]
    })

    const deployments = deploymentResult.map((row) => ({
      ...pick(
        row.dataValues,
        'id',
        'shopId',
        'domain',
        'ipfsGateway',
        'ipfsHash',
        'createdAt',
        'updatedAt'
      ),
      domains: row.dataValues.names.map((nam) => nam.hostname)
    }))

    res.json({ deployments })
  })

  app.get('/shops/:shopId/assets', authSuperUser, async (req, res) => {
    const shop = await Shop.findOne({ where: { authToken: req.params.shopId } })
    if (!shop) {
      return res.json({ success: false, reason: 'no-such-shop' })
    }

    const OutputDir = `${DSHOP_CACHE}/${shop.authToken}/data`
    fs.readdir(OutputDir, (err, files) => {
      res.json({
        assets: err ? [] : files.filter((f) => f.match(/\.(png|svg|jpg|ico)$/))
      })
    })
  })

  app.delete('/shops/:shopId/assets', authSuperUser, async (req, res) => {
    const shop = await Shop.findOne({ where: { authToken: req.params.shopId } })
    if (!shop) {
      return res.json({ success: false, reason: 'no-such-shop' })
    }
    if (!req.body.file) {
      return res.json({ success: false, reason: 'no-file-specified' })
    }

    const file = `${DSHOP_CACHE}/${shop.authToken}/data/${req.body.file}`
    if (!file) {
      return res.json({ success: false, reason: 'no-such-file' })
    }

    fs.unlink(file, (err) => {
      res.json({ success: err ? false : true })
    })
  })

  app.post('/shops/:shopId/sync-cache', authSuperUser, async (req, res) => {
    const shop = await Shop.findOne({ where: { authToken: req.params.shopId } })
    if (!shop) {
      return res.json({ success: false, reason: 'no-such-shop' })
    }
    if (!req.body.hash) {
      return res.json({ success: false, reason: 'no-hash-specified' })
    }

    const network = await Network.findOne({
      where: { networkId: req.body.networkId }
    })
    if (!network.ipfsApi) {
      return res.json({ success: false, reason: 'no-ipfs-api' })
    }

    const OutputDir = `${DSHOP_CACHE}/${shop.authToken}`

    fs.mkdirSync(OutputDir, { recursive: true })
<<<<<<< HEAD
    console.log(`Downloading ${req.body.hash} from ${network.ipfs}`)
=======
    log.info(`Downloading ${req.body.hash} from ${network.ipfsApi}`)
>>>>>>> 2f4ea7ed
    const path = `/api/v0/get?arg=${req.body.hash}&archive=true&compress=true`

    // console.log(`curl -X POST ${network.ipfs}${path}`)

    await new Promise((resolve) => {
      const f = fs
        .createWriteStream(`${OutputDir}/data.tar.gz`)
        .on('finish', resolve)
      const fetchLib = network.ipfs.indexOf('https') === 0 ? https : http
      const hostname = network.ipfs.split('://')[1]

      const req = fetchLib.request({ hostname, path, method: 'POST' }, (res) =>
        res.pipe(f)
      )
      req.end()
    })

    await new Promise((resolve, reject) => {
      execFile('rm', ['-rf', `${OutputDir}/data`], (error, stdout) => {
        if (error) reject(error)
        else resolve(stdout)
      })
    })

    await new Promise((resolve, reject) => {
      execFile(
        'tar',
        ['-xvzf', `${OutputDir}/data.tar.gz`, '-C', OutputDir],
        (error, stdout) => {
          if (error) reject(error)
          else resolve(stdout)
        }
      )
    })

    fs.unlinkSync(`${OutputDir}/data.tar.gz`)

    const indexRaw = fs.readFileSync(`${OutputDir}/${req.body.hash}/index.html`)
    const match = indexRaw
      .toString()
      .match(/rel="data-dir" href="([0-9a-z-]+)"/)
    const dataDir = match[1]

    await new Promise((resolve, reject) => {
      execFile(
        'mv',
        [`${OutputDir}/${req.body.hash}/${dataDir}`, `${OutputDir}/data`],
        (error, stdout) => {
          if (error) reject(error)
          else resolve(stdout)
        }
      )
    })

    await new Promise((resolve, reject) => {
      execFile(
        'rm',
        ['-rf', `${OutputDir}/${req.body.hash}`],
        (error, stdout) => {
          if (error) reject(error)
          else resolve(stdout)
        }
      )
    })

    res.json({ success: true })
  })

  /**
   * Creates a new shop.
   */
  app.post('/shop', authSuperUser, async (req, res) => {
    const { dataDir, printfulApi, shopType, backend } = req.body
    const OutputDir = `${DSHOP_CACHE}/${dataDir}`

    if (fs.existsSync(OutputDir) && req.body.shopType !== 'local-dir') {
      return res.json({
        success: false,
        reason: 'invalid',
        field: 'dataDir',
        message: 'Already exists'
      })
    }

    const existingShopWithAuthToken = await Shop.findOne({
      where: { authToken: req.body.dataDir }
    })
    if (existingShopWithAuthToken) {
      return res.json({
        success: false,
        reason: 'invalid',
        field: 'dataDir',
        message: 'Already exists'
      })
    }
    const existingShopWithHostname = await Shop.findOne({
      where: { hostname: req.body.hostname }
    })
    if (existingShopWithHostname) {
      return res.json({
        success: false,
        reason: 'invalid',
        field: 'hostname',
        message: 'Already exists'
      })
    }

    const network = await Network.findOne({ where: { active: true } })
    const networkConfig = getConfig(network.config)
    const netAndVersion = `${network.networkId}-${network.marketplaceVersion}`

    if (req.body.listingId) {
      const existingShopWithListing = await Shop.findOne({
        where: { listingId: req.body.listingId }
      })
      if (existingShopWithListing) {
        return res.json({
          success: false,
          reason: 'invalid',
          field: 'listingId',
          message: 'Already exists'
        })
      }
      if (req.body.listingId.indexOf(netAndVersion) !== 0) {
        return res.json({
          success: false,
          reason: 'invalid',
          field: 'listingId',
          message: `Must start with ${netAndVersion}`
        })
      }
    }

    let name = req.body.name

    if (req.body.shopType === 'local-dir') {
      const existingData = fs
        .readFileSync(`${OutputDir}/data/config.json`)
        .toString()
      const json = JSON.parse(existingData)
      name = json.fullTitle || json.title
    }

    const zone = networkConfig.domain
    const subdomain = req.body.hostname
    const isLocal = zone === 'localhost'
    const publicUrl = isLocal ? backend : `https://${subdomain}.${zone}`
    const dataUrl = `${publicUrl}/${req.body.dataDir}/`

    let defaultShopConfig = {}
    if (networkConfig.defaultShopConfig) {
      try {
        defaultShopConfig = JSON.parse(networkConfig.defaultShopConfig)
      } catch (e) {
        log.error('Error parsing default shop config')
      }
    }
    const pgpKeys = await genPGP()
    const config = {
      ...defaultShopConfig,
      ...pgpKeys,
      dataUrl,
      hostname: req.body.hostname,
      publicUrl,
      printful: req.body.printfulApi,
      deliveryApi: req.body.printfulApi ? true : false
    }
    if (req.body.web3Pk && !config.web3Pk) {
      config.web3Pk = req.body.web3Pk
    }
    const shopResponse = await createShop({
      networkId: network.networkId,
      sellerId: req.session.sellerId,
      listingId: req.body.listingId,
      name,
      authToken: req.body.dataDir,
      config: setConfig(config)
    })

    if (!shopResponse.shop) {
      log.error(`Error creating shop: ${shopResponse.error}`)
      return res
        .status(400)
        .json({ success: false, message: 'Invalid shop data' })
    }

    const shopId = shopResponse.shop.id
    log.info(`Created shop ${shopId}`)

    const role = 'admin'
    await SellerShop.create({ sellerId: req.session.sellerId, shopId, role })
    log.info(`Added role OK`)

    if (shopType === 'blank' || shopType === 'local-dir') {
      return res.json({ success: true })
    }

    fs.mkdirSync(OutputDir, { recursive: true })
    log.info(`Outputting to ${OutputDir}`)

    if (shopType === 'printful' && printfulApi) {
      await downloadProductData({ OutputDir, printfulApi })
      await writeProductData({ OutputDir })
      await downloadPrintfulMockups({ OutputDir })
      await resizePrintfulMockups({ OutputDir })
    }

    let shopConfig = { ...configs.shopConfig }
    const existingConfig = fs.existsSync(`${OutputDir}/data/config.json`)
    if (existingConfig) {
      const config = fs.readFileSync(`${OutputDir}/data/config.json`).toString()
      shopConfig = JSON.parse(config)
    }

    log.info(`Shop type: ${shopType}`)
    const allowedTypes = [
      'single-product',
      'multi-product',
      'affiliate',
      'empty'
    ]

    if (allowedTypes.indexOf(shopType) >= 0) {
      const shopTpl = `${__dirname}/../db/shop-templates/${shopType}`
      const config = fs.readFileSync(`${shopTpl}/config.json`).toString()
      shopConfig = JSON.parse(config)
      await new Promise((resolve, reject) => {
        execFile(
          'cp',
          ['-r', shopTpl, `${OutputDir}/data`],
          (error, stdout) => {
            if (error) reject(error)
            else resolve(stdout)
          }
        )
      })
    }

    if (!existingConfig) {
      shopConfig = {
        ...shopConfig,
        title: name,
        fullTitle: name,
        backendAuthToken: dataDir,
        supportEmail: `${name} Store <${dataDir}@ogn.app>`,
        emailSubject: `Your ${name} Order`,
        pgpPublicKey: pgpKeys.pgpPublicKey.replace(/\\r/g, '')
      }
    }

    const netPath = `networks[${network.networkId}]`
    shopConfig = set(shopConfig, `${netPath}.backend`, req.body.backend)
    if (req.body.listingId) {
      shopConfig = set(shopConfig, `${netPath}.listingId`, req.body.listingId)
    }

    const shopConfigPath = `${OutputDir}/data/config.json`
    fs.writeFileSync(shopConfigPath, JSON.stringify(shopConfig, null, 2))

    const shippingContent = JSON.stringify(configs.shipping, null, 2)
    fs.writeFileSync(`${OutputDir}/data/shipping.json`, shippingContent)

    return res.json({ success: true, slug: dataDir })
  })

  app.post(
    '/shops/:shopId/save-files',
    authSuperUser,
    async (req, res, next) => {
      const shop = await Shop.findOne({
        where: { authToken: req.params.shopId }
      })
      if (!shop) {
        return res.json({ success: false, reason: 'shop-not-found' })
      }

      const dataDir = req.params.shopId
      const uploadDir = `${DSHOP_CACHE}/${dataDir}/data`

      if (!fs.existsSync(uploadDir)) {
        return res.json({ success: false, reason: 'dir-not-found' })
      }

      const form = formidable({ multiples: true })

      form.parse(req, async (err, fields, files) => {
        if (err) {
          next(err)
          return
        }
        const allFiles = Array.isArray(files.file) ? files.file : [files.file]
        try {
          for (const file of allFiles) {
            await new Promise((resolve, reject) => {
              mv(file.path, `${uploadDir}/${file.name}`, (err) => {
                return err ? reject(err) : resolve()
              })
            })
          }
          res.json({ fields, files })
        } catch (e) {
          log.error(e)
          res.json({ success: false })
        }
      })
    }
  )

  app.put(
    '/shop/assets',
    authSellerAndShop,
    authRole('admin'),
    async (req, res, next) => {
      const uploadDir = `${DSHOP_CACHE}/${req.shop.authToken}/data`

      if (!fs.existsSync(uploadDir)) {
        return res.json({ success: false, reason: 'dir-not-found' })
      }

      const form = formidable({ multiples: true })
      form.parse(req, async (err, fields, files) => {
        if (err) {
          next(err)
          return
        }

        if (!String(fields.type).match(/^(logo|favicon)$/)) {
          return res.json({ success: false, reason: 'invalid-type' })
        }

        const { file } = files
        if (Array.isArray(file)) {
          return res.json({ success: false, reason: 'too-many-files' })
        }

        try {
          await new Promise((resolve, reject) => {
            mv(file.path, `${uploadDir}/${file.name}`, (err) => {
              return err ? reject(err) : resolve()
            })
          })

          const raw = fs.readFileSync(`${uploadDir}/config.json`).toString()
          const config = JSON.parse(raw)
          config[fields.type] = file.name
          if (fields.type === 'logo') {
            config.title = ''
          }
          fs.writeFileSync(
            `${uploadDir}/config.json`,
            JSON.stringify(config, null, 2)
          )

          res.json({ success: true, path: file.name })
        } catch (e) {
          log.error(e)
          res.json({ success: false })
        }
      })
    }
  )

  app.put(
    '/shop/social-links',
    authSellerAndShop,
    authRole('admin'),
    async (req, res) => {
      const configFile = `${DSHOP_CACHE}/${req.shop.authToken}/data/config.json`

      if (!fs.existsSync(configFile)) {
        return res.json({ success: false, reason: 'dir-not-found' })
      }

      try {
        const raw = fs.readFileSync(configFile).toString()
        const config = JSON.parse(raw)

        fs.writeFileSync(
          configFile,
          JSON.stringify(
            {
              ...config,
              ...pick(req.body, [
                'facebook',
                'twitter',
                'instagram',
                'medium',
                'youtube'
              ])
            },
            null,
            2
          )
        )

        res.json({ success: true })
      } catch (e) {
        console.log(e)
        res.json({ success: false })
      }
    }
  )

  app.put(
    '/shop/config',
    authSellerAndShop,
    authRole('admin'),
    async (req, res) => {
      const jsonConfig = {}
      if (req.body.title) {
        jsonConfig.fullTitle = req.body.title
        if (!jsonConfig.logo) {
          jsonConfig.title = req.body.title
        }
      }

      if (Object.keys(jsonConfig).length) {
        const configFile = `${DSHOP_CACHE}/${req.shop.authToken}/data/config.json`

        if (!fs.existsSync(configFile)) {
          return res.json({ success: false, reason: 'dir-not-found' })
        }

        try {
          const raw = fs.readFileSync(configFile).toString()
          const config = JSON.parse(raw)
          const jsonStr = JSON.stringify({ ...config, ...jsonConfig }, null, 2)
          fs.writeFileSync(configFile, jsonStr)
        } catch (e) {
          console.log(e)
          return res.json({ success: false })
        }
      }

      const existingConfig = getConfig(req.shop.config)
      if (req.body.hostname) {
        const hostname = kebabCase(req.body.hostname)
        const existingShops = await Shop.findAll({
          where: { hostname, [Sequelize.Op.not]: { id: req.shop.id } }
        })
        if (existingShops.length) {
          return res.json({
            success: false,
            reason: 'Name unavailable',
            field: 'hostname'
          })
        }
        req.shop.hostname = req.body.hostname
      }
      if (req.body.title) {
        req.shop.name = req.body.title
      }
      const newConfig = setConfig(
        { ...existingConfig, ...req.body },
        req.shop.config
      )
      req.shop.config = newConfig
      req.shop.save()
      return res.json({ success: true })
    }
  )

  app.post('/shops/:shopId/deploy', authSuperUser, async (req, res) => {
    const shop = await Shop.findOne({ where: { authToken: req.params.shopId } })
    if (!shop) {
      return res.json({ success: false, reason: 'shop-not-found' })
    }
    const network = await Network.findOne({
      where: { networkId: req.body.networkId }
    })
    if (!network) {
      return res.json({ success: false, reason: 'no-such-network' })
    }

    const dataDir = req.params.shopId
    const OutputDir = `${DSHOP_CACHE}/${dataDir}`

    try {
      const deployOpts = {
        OutputDir,
        dataDir,
        network,
        subdomain: dataDir,
        shop,
        pinner: req.body.pinner,
        dnsProvider: req.body.dnsProvider
      }
      const { hash, domain } = await deployShop(deployOpts)
      return res.json({ success: true, hash, domain, gateway: network.ipfs })
    } catch (e) {
      return res.json({ success: false, reason: e.message })
    }
  })

  app.post(
    '/shop/add-user',
    authSellerAndShop,
    authRole('admin'),
    async (req, res, next) => {
      const { seller, status, error } = await createSeller(req.body)

      if (error) {
        return res.status(status).json({ success: false, message: error })
      }

      if (!seller) {
        return res.json({ success: false })
      }

      SellerShop.create({
        sellerId: seller.id,
        shopId: req.shop.id,
        role: req.body.role
      })
        .then(() => {
          res.json({ success: true })
        })
        .catch((err) => {
          log.error(err)
          next(err)
        })
    }
  )

  app.delete('/shops/:shopId', authSuperUser, async (req, res) => {
    try {
      const shop = await Shop.findOne({
        where: { authToken: req.params.shopId }
      })

      await ShopDeployment.destroy({ where: { shopId: shop.id } })
      await Shop.destroy({ where: { authToken: req.params.shopId } })

      if (req.body.deleteCache) {
        await new Promise((resolve, reject) => {
          execFile(
            'rm',
            ['-rf', `${DSHOP_CACHE}/${shop.authToken}`],
            (error, stdout) => {
              if (error) reject(error)
              else resolve(stdout)
            }
          )
        })
      }

      res.json({ success: true })
    } catch (err) {
      res.json({ success: false, reason: err.toString() })
    }
  })

  /**
   * Create a shop deployment record
   */
  app.post(
    '/shops/:shopId/create-deployment',
    authSellerAndShop,
    authRole('admin'),
    async (req, res) => {
      // Only used for testing
      if (process.env.NODE_ENV !== 'test') {
        return res.status(404).json({ success: false })
      }

      const shopId = req.shop.id
      const { ipfsHash, ipfsGateway } = req.body

      let deployment = await ShopDeployment.findOne({
        where: {
          shopId: shopId,
          ipfsHash
        },
        order: [['createdAt', 'desc']]
      })

      if (deployment) {
        return res
          .status(400)
          .json({ success: false, message: 'Deployment exists' })
      }

      deployment = await ShopDeployment.create({
        shopId: shopId,
        ipfsGateway,
        ipfsHash
      })

      return res.status(200).json({ success: true, deployment })
    }
  )

  /**
   * Get names (DNS names, crypto names, etc) for a shop
   */
  app.get(
    '/shops/:shopId/get-names',
    authSellerAndShop,
    authRole('admin'),
    async (req, res) => {
      const names = await ShopDeploymentName.findAll({
        include: [
          {
            model: ShopDeployment,
            as: 'shopDeployments',
            where: {
              shopId: req.shop.id
            }
          }
        ],
        order: [['createdAt', 'desc']]
      })

      if (!names) {
        return res.status(404).json({ success: false })
      }

      return res.json({
        success: true,
        names: names.reduce((acc, nam) => {
          if (!acc.includes(nam.hostname)) {
            acc.push(nam.hostname)
          }
          return acc
        }, [])
      })
    }
  )

  /**
   * Set names (DNS names, crypto names, etc) for a shop deployment
   */
  app.post(
    '/shops/:shopId/set-names',
    authSellerAndShop,
    authRole('admin'),
    async (req, res) => {
      const { ipfsHash, hostnames, dnsProvider } = req.body

      if (!ipfsHash || !hostnames) {
        return res.status(400).json({ success: false })
      }

      const deployment = await ShopDeployment.findOne({
        where: {
          shopId: req.shop.id,
          ipfsHash
        },
        order: [['createdAt', 'desc']]
      })

      if (!deployment) {
        return res.status(404).json({ success: false })
      }

      for (const fqn of hostnames) {
        const parts = fqn.split('.')
        const hostname = parts.shift()
        const zone = parts.join('.')
        if (isPublicDNSName(fqn)) {
          if (!dnsProvider) {
            return res.status(400).json({
              success: false,
              message: `No DNS provider selected for public DNS name ${fqn}`
            })
          }

          const network = await Network.findOne({ where: { active: true } })
          await configureShopDNS({
            network,
            subdomain: hostname,
            hostname: zone,
            hash: ipfsHash,
            dnsProvider
          })
        }

        log.info(`Adding ${fqn} association to ${ipfsHash}`)
        await ShopDeploymentName.create({
          ipfsHash,
          hostname: fqn
        })
      }

      return res.json({ success: true, ipfsHash, names: hostnames })
    }
  )
}<|MERGE_RESOLUTION|>--- conflicted
+++ resolved
@@ -200,11 +200,8 @@
     const OutputDir = `${DSHOP_CACHE}/${shop.authToken}`
 
     fs.mkdirSync(OutputDir, { recursive: true })
-<<<<<<< HEAD
-    console.log(`Downloading ${req.body.hash} from ${network.ipfs}`)
-=======
-    log.info(`Downloading ${req.body.hash} from ${network.ipfsApi}`)
->>>>>>> 2f4ea7ed
+
+    log.info(`Downloading ${req.body.hash} from ${network.ipfs}`)
     const path = `/api/v0/get?arg=${req.body.hash}&archive=true&compress=true`
 
     // console.log(`curl -X POST ${network.ipfs}${path}`)
