const get = require('lodash/get')

const bodyParser = require('body-parser')
const randomstring = require('randomstring')
const Stripe = require('stripe')

const { validateStripeKeys } = require('@origin/utils/stripe')

const { Shop, ExternalPayment, Network } = require('../models')
const { authShop } = require('./_auth')
const { getConfig } = require('../utils/encryptedConfig')
const { normalizeDescriptor } = require('../utils/stripe')
const { getLogger } = require('../utils/logger')

const makeOffer = require('./_makeOffer')

const { stripeWebhookErrorEmail } = require('../utils/emailer')

const log = getLogger('routes.stripe')

const rawJson = bodyParser.raw({ type: 'application/json' })

/**
 * Try and make sure this Stripe webhook call is one created by Dshop and not
 * some other eCommerce software.
 *
 * @param reqJSON {object} - Parsed JSON request body
 * @returns {boolean} - If it looksl ike our payment
 */
function hasDshopMetadata(reqJSON) {
  if (!reqJSON || typeof reqJSON !== 'object') return false

  const metadata = get(reqJSON, 'data.object.metadata')

  return (
    typeof metadata === 'object' &&
    metadata.shopId &&
    metadata.shopStr &&
    metadata.listingId &&
    metadata.encryptedData
  )
}

// Stripe CLI for testing webhook:
//    stripe login
//    stripe listen --forward-to localhost:3000/webhook
// Update stripe webhook in shop server config

module.exports = function (router) {
  router.post('/pay', authShop, async (req, res) => {
    if (req.body.amount < 50) {
      return res.status(400).send({
        success: false,
        message: 'Amount too low for credit card payment'
      })
    }

    const network = await Network.findOne({
      where: { networkId: req.shop.networkId }
    })
    const networkConfig = getConfig(network.config)
    const shopConfig = getConfig(req.shop.config)
    const web3Pk = shopConfig.web3Pk || networkConfig.web3Pk

    if (!web3Pk || !shopConfig.stripeBackend) {
      return res.status(400).send({
        success: false,
        message: 'CC payments unavailable'
      })
    }

    log.info('Trying to make payment...')
    const stripe = Stripe(shopConfig.stripeBackend)
    const paymentIntent = await stripe.paymentIntents.create({
      amount: req.body.amount,
      currency: req.body.currency || 'usd',
      statement_descriptor: normalizeDescriptor(req.shop.name),
      metadata: {
        shopId: req.shop.id,
        shopStr: req.shop.authToken,
        listingId: req.shop.listingId,
        encryptedData: req.body.data,
        paymentCode: randomstring.generate()
      }
    })
    log.info('Payment request sent to Stripe')

    res.send({ success: true, client_secret: paymentIntent.client_secret })
  })

  async function handleWebhook(req, res, next) {
    let bodyText, json
    try {
      bodyText = req.body.toString()
      json = JSON.parse(bodyText)

      /**
       * Probably not a payment created by Dshop or one we can't do aything
       * with. We should fail gracefully here so we can coexist with other
       * payment software on the same Stripe account/key.  Otherwise, it will
       * appear to be errors to Stripe and they will alert the user.
       */
      if (!hasDshopMetadata(json)) {
        const stripeID = get(json, 'id')
        log.info(
          `Webhook request received is not recognized as a Dshop payment (${stripeID})`
        )
        return res.sendStatus(204)
      }

      const id = get(json, 'data.object.metadata.shopId')

      if (id) {
        req.shop = await Shop.findOne({ where: { id } })
      }
    } catch (err) {
      log.error('Error parsing body: ', err)
      log.debug('Body received:', bodyText)
      return res.sendStatus(400)
    }

    // Save initial data into external payment.
    // We save this "raw" state for debugging purposes.
    // If anything goes wrong with the rest of this, we'll still be able
    // to look up the originaly posted JSON and see what happened.
    const externalPayment = await ExternalPayment.create({
      payment_at: new Date(json.created * 1000), // created is a unix timestamp
      external_id: json.id,
      data: json,
      accepted: false
    })

    if (!req.shop) {
      log.warn('Missing shopId from /webhook request')
      log.debug('JSON received:', json)
      return res.sendStatus(400)
    }

    log.info(`Processing webhook call for shop ${req.shop.id}...`)

    const shopConfig = getConfig(req.shop.config)
    const stripe = Stripe(shopConfig.stripeBackend)

    let event
    const sig = req.headers['stripe-signature']
    try {
      const secret = shopConfig.stripeWebhookSecret
      event = stripe.webhooks.constructEvent(req.body, sig, secret)
    } catch (err) {
      log.error(`⚠️ Webhook signature verification failed:`, err)
      try {
        await stripeWebhookErrorEmail(req.shop.id, {
          externalPaymentId: externalPayment.id,
          stackTrace: err.stack,
          message: err.message
        })
      } catch (error) {
        log.error('⚠️ Failed to send email', error)
      }
      return res.sendStatus(400)
    }

    // Save parsed data into the external_payment table.
    externalPayment.authenticated = true
    externalPayment.type = get(event, 'type')
    externalPayment.paymentCode = get(event, 'data.object.metadata.paymentCode')
    externalPayment.amount = get(event, 'data.object.amount')
    externalPayment.currency = get(event, 'data.object.currency')
    externalPayment.fee =
      get(event, 'data.object.fee') ||
      get(event, 'data.object.charges.data[0].fee')
    externalPayment.paymentIntent = get(event, 'type').startsWith(
      'payment_intent'
    )
      ? get(event, 'data.object.id')
      : get(event, 'data.object.payment_intent')
    if (externalPayment.fee !== undefined) {
      externalPayment.net = externalPayment.amount - externalPayment.fee
    }
    await externalPayment.save()

    log.debug(JSON.stringify(event, null, 4))

    if (event.type !== 'payment_intent.succeeded') {
      log.debug(`Ignoring event ${event.type}`)
      return res.sendStatus(200)
    }

    req.body.data = get(event, 'data.object.metadata.encryptedData')
    req.amount = externalPayment.amount
    req.paymentCode = externalPayment.paymentCode
    next()
  }

  router.post('/webhook', rawJson, handleWebhook, makeOffer)

  router.post('/stripe/check-creds', authShop, async (req, res) => {
    let valid = false
    const { stripeKey, stripeBackend } = req.body

<<<<<<< HEAD
    try {
      const { stripeBackend } = req.body
      const stripe = Stripe(stripeBackend)
      await stripe.customers.list({ limit: 1 })
      valid = true
    } catch (err) {
      log.error('Failed to verify stripe credentials', err)
      valid = false
=======
    if (
      validateStripeKeys({
        publishableKey: stripeKey,
        secretKey: stripeBackend
      })
    ) {
      try {
        const stripe = Stripe(stripeBackend)

        await stripe.customers.list({ limit: 1 })

        valid = true
      } catch (err) {
        log.error('Failed to verify stripe credentials')
        log.debug(err)
      }
>>>>>>> aa6fd83b
    }

    return res.json({ success: true, valid })
  })
}<|MERGE_RESOLUTION|>--- conflicted
+++ resolved
@@ -198,16 +198,6 @@
     let valid = false
     const { stripeKey, stripeBackend } = req.body
 
-<<<<<<< HEAD
-    try {
-      const { stripeBackend } = req.body
-      const stripe = Stripe(stripeBackend)
-      await stripe.customers.list({ limit: 1 })
-      valid = true
-    } catch (err) {
-      log.error('Failed to verify stripe credentials', err)
-      valid = false
-=======
     if (
       validateStripeKeys({
         publishableKey: stripeKey,
@@ -224,7 +214,6 @@
         log.error('Failed to verify stripe credentials')
         log.debug(err)
       }
->>>>>>> aa6fd83b
     }
 
     return res.json({ success: true, valid })
